--- conflicted
+++ resolved
@@ -216,28 +216,7 @@
         self.add_listener(channel)
 
     def add_listener(self, channel: PyDMChannel):
-<<<<<<< HEAD
-        logger.debug(f'Adding a listener for "{self.address}"')
-        is_first_connection: bool = self.listener_count == 0
-
-        # Superclass does not implement signal for bool values
-        if channel.value_slot is not None:
-            try:
-                self.new_value_signal[bool].connect(channel.value_slot, Qt.QueuedConnection)
-            except TypeError:
-                pass
-            try:
-                self.new_value_signal[list].connect(channel.value_slot, Qt.QueuedConnection)
-            except TypeError:
-                pass
-            try:
-                self.new_value_signal[QVariant].connect(channel.value_slot, Qt.QueuedConnection)
-            except TypeError:
-                pass
-
-=======
         logger.debug(f'Adding a listener for {self._device_prop}')
->>>>>>> a7758ffe
         super().add_listener(channel)
         self._connect_extra_signal_types(channel)
 
@@ -252,32 +231,12 @@
         logger.debug(f'Emitting write access for {self._device_prop}: {enable_write_access}')
         self.write_access_signal.emit(enable_write_access)
 
-<<<<<<< HEAD
-        if channel.value_signal is not None:
-            logger.debug(f'Adding write callback for "{self.address}"')
-            self._connect_write_slots(channel.value_signal)
-
-        connected: bool
-        japc = get_japc()
-        if is_first_connection and not japc.logged_in:
-            logger.debug(f'Attempting login by location on the first connection to "{self.address}"')
-            try:
-                japc.login_by_location()
-            except BaseException:
-                logger.info('Login by location failed. User will have to manually acquire RBAC token.')
-        else:
-            # Callback will not be received because login is not attempted
-            # So we need to attach subscriptions manually
-            logger.debug(f'Artificially notifying JAPC plugin connection change')
-            self._on_japc_status_changed(connected=japc.logged_in)
-=======
         # Issue a connection signal (e.g. if it's an additional listener for already connected channel, we need to let
         # it know that we are already connected
         self.connection_state_signal.emit(self.online)
 
         # Start receiving values
         self._create_subscription()
->>>>>>> a7758ffe
 
     def remove_listener(self, channel: PyDMChannel, destroying: bool = False):
         # Superclass does not implement signal for bool values
@@ -369,17 +328,12 @@
                             parameterValue=new_val,
                             **self._japc_additional_args)
 
-<<<<<<< HEAD
-    def _send_connection_state(self, connected: bool):
-        logger.debug(f'Notifying JAPC plugin connection state: {connected}')
-=======
     @property
     def online(self) -> bool:
         return self._subscriptions_active
 
     @online.setter
     def online(self, connected: bool):
->>>>>>> a7758ffe
         self.connected = connected
         if self._subscriptions_active != connected:
             self._subscriptions_active = connected
@@ -388,25 +342,6 @@
 
     def _create_subscription(self) -> bool:
         japc = get_japc()
-<<<<<<< HEAD
-        if is_new:
-            logger.debug(f'Creating new subscription for "{self.address}"')
-            try:
-                japc.subscribeParam(parameterName=self._device_prop,
-                                    onValueReceived=self._on_value_received,
-                                    **self._japc_additional_args)
-                japc.startSubscriptions(parameterName=self._device_prop,
-                                        selector=self._selector)
-            except Exception as e:
-                logger.error(f'Unexpected error while subscribing to {self.address}'
-                               '. Please verify the parameters and make sure the address is in the form'
-                               f"'{self.protocol}://device/property#field@selector' or"
-                               f"'{self.protocol}://device/prop#field' or"
-                               f"'{self.protocol}://device/property'. Underlying problem: {str(e)}")
-                return False
-        else:
-            logger.debug(f'Not re-creating subscription for "{self.address}" but issuing a GET')
-=======
         if not self.online:
             logger.debug(f'Subscribing to JAPC at {self._device_prop}')
             japc.subscribeParam(parameterName=self._device_prop,
@@ -416,26 +351,11 @@
             self._start_subscriptions()
         else:
             logger.debug(f'Initiating a single GET to {self._device_prop} to update the displayed value')
->>>>>>> a7758ffe
             # Artificially emit a single value to allow the UI update once because subscription
             # is not initiated here, thus we are not getting initial values
             japc.getParam(parameterName=self._device_prop,
                           onValueReceived=self._on_async_get,
                           **self._japc_additional_args)
-<<<<<<< HEAD
-        return True
-
-    def _on_japc_status_changed(self, connected: bool):
-        is_first_connection = self.listener_count == 1
-        prev_connected = self.connected
-        if not prev_connected and connected:
-            logger.debug(f'JAPC connection changed to "connected", notifying...')
-            connected = self._create_subscription(is_new=is_first_connection)
-            self._send_connection_state(connected)
-        else:
-            # Just an artificial notification for those who subscribed later
-            self._send_connection_state(self.connected)
-=======
 
     def _start_subscriptions(self):
         logger.debug(f'Starting subscriptions')
@@ -460,7 +380,6 @@
             # Need to stop subscriptions before restarting, otherwise they will not start
             get_japc().stopSubscriptions(parameterName=self._device_prop, selector=self._selector)
             self._start_subscriptions()
->>>>>>> a7758ffe
 
 
 class JapcPlugin(PyDMPlugin):
